import logging
from dataclasses import replace
from json import loads as json_loads
from json.decoder import JSONDecodeError
<<<<<<< HEAD
from typing import (Any, AsyncGenerator, Generic, List, Type, TypeVar,
                    get_args, get_origin)
=======
from typing import Any, Generic, List, Type, TypeVar, get_args, get_origin
>>>>>>> 74e3d7f1

import backoff
import openai
from openai.error import APIConnectionError, RateLimitError
from openai.error import Timeout as OpenAITimeout
from pydantic import BaseModel
from tiktoken import encoding_for_model

<<<<<<< HEAD
from gpt_json.models import (FixTransforms, GPTMessage, GPTModelVersion,
                             ResponseType)
from gpt_json.parsers import find_json_response
from gpt_json.prompts import generate_schema_prompt
from gpt_json.streaming import (StreamingObject, parse_streamed_json,
                                prepare_streaming_object)
from gpt_json.transformations import fix_bools, fix_truncated_json
from gpt_json.types_oai import ChatCompletionChunk

logger = logging.getLogger('my_logger')
=======
from gpt_json.models import FixTransforms, GPTMessage, GPTModelVersion, ResponseType
from gpt_json.parsers import find_json_response
from gpt_json.prompts import generate_schema_prompt
from gpt_json.transformations import fix_bools, fix_truncated_json

logger = logging.getLogger("gptjson_logger")
>>>>>>> 74e3d7f1
handler = logging.StreamHandler()
formatter = logging.Formatter("%(asctime)s - %(name)s - %(levelname)s - %(message)s")
handler.setFormatter(formatter)
logger.addHandler(handler)


def handle_backoff(details):
    logger.warning(
        "Backing off {wait:0.1f} seconds after {tries} tries "
        "calling function {target} with args {args} and kwargs "
        "{kwargs}".format(**details)
    )


SchemaType = TypeVar("SchemaType", bound=BaseModel)

SCHEMA_PROMPT_TEMPLATE_KEY = "json_schema"


class GPTJSON(Generic[SchemaType]):
    """
    A wrapper over GPT that provides basic JSON parsing and response handling.

    """

    _cls_schema_model: Type[SchemaType] | None = None
    schema_model: Type[SchemaType] | None = None

    def __init__(
        self,
        api_key: str | None = None,
        model: GPTModelVersion | str = GPTModelVersion.GPT_4,
        auto_trim: bool = False,
        auto_trim_response_overhead: int = 0,
        # For messages that are relatively deterministic
        temperature=0.2,
        timeout=60,
        openai_max_retries=3,
        **kwargs,
    ):
        """
        :param api_key: OpenAI API key, if `OPENAI_API_KEY` environment variable is not set
        :param model: GPTModelVersion or string model name
        :param auto_trim: If True, automatically trim messages to fit within the model's token limit
        :param auto_trim_response_overhead: If auto_trim is True, will leave at least `auto_trim_response_overhead` space
            for the output payload. For GPT, initial prompt + response <= allowed tokens.
        :param temperature: Temperature (or variation) of response payload; 0 is the most deterministic, 1 is the most random
        :param timeout: Timeout in seconds for each OpenAI API calls
        :param openai_max_retries: Amount of times to retry failed API calls, caused by often transient load or rate limit issues
        :param kwargs: Additional arguments to pass to OpenAI's `openai.Completion.create` method

        """
        self.model = model.value if isinstance(model, GPTModelVersion) else model
        self.auto_trim = auto_trim
        self.temperature = temperature
        self.timeout = timeout
        self.openai_max_retries = openai_max_retries
        self.openai_arguments = kwargs
        self.schema_model = self._cls_schema_model
        self.__class__._cls_schema_model = None

        if not self.schema_model:
            raise ValueError(
                "GPTJSON needs to be instantiated with a schema model, like GPTJSON[MySchema](...args)."
            )

        if get_origin(self.schema_model) in {list, List}:
            self.extract_type = ResponseType.LIST
        elif issubclass(self.schema_model, BaseModel):
            self.extract_type = ResponseType.DICTIONARY
        else:
            raise ValueError(
                "GPTJSON needs to be instantiated with either a pydantic.BaseModel schema or a list of those schemas."
            )

        if self.auto_trim:
            if "gpt-4" in self.model:
                self.max_tokens = 8192 - auto_trim_response_overhead
            elif "gpt-3.5" in self.model:
                self.max_tokens = 4096 - auto_trim_response_overhead
            else:
                raise ValueError(
                    "Unknown model to infer max tokens, see https://platform.openai.com/docs/models/gpt-4 for more information on token length."
                )

        self.schema_prompt = generate_schema_prompt(self.schema_model)
        self.api_key = api_key
    
    async def run(
        self,
        messages: list[GPTMessage],
        max_response_tokens: int | None = None,
        format_variables: dict[str, Any] | None = None,
    ) -> tuple[SchemaType | list[SchemaType], FixTransforms] | tuple[None, None]:
        """
        :param messages: List of GPTMessage objects to send to the API
        :param max_response_tokens: Maximum number of tokens allowed in the response
        :param format_variables: Variables to format into the message template. Uses standard
            Python string formatting, like "Hello {name}".format(name="World")

        :return: Tuple of (parsed response, fix transforms). The transformations here is a object that
            contains the allowed modifications that we might do to cleanup a GPT payload. It allows client callers
            to decide whether they want to allow the modifications or not.

        """
        messages = [
            self.fill_message_template(message, format_variables or {})
            for message in messages
        ]

        # Most requests succeed on the first try but we wrap it locally here in case
        # there is some temporarily instability with the API. If there are longer periods
        # of instability, there should be system-wide retries in a daemon.
        backoff_request_submission = backoff.on_exception(
            backoff.expo,
            (RateLimitError, OpenAITimeout, APIConnectionError),
            max_tries=self.openai_max_retries,
            on_backoff=handle_backoff,
        )(self.submit_request)

        response = await backoff_request_submission(
            messages, max_response_tokens=max_response_tokens
        )
        logger.debug("------- RAW RESPONSE ----------")
        logger.debug(response["choices"])
        logger.debug("------- END RAW RESPONSE ----------")
        extracted_json, fixed_payload = self.extract_json(response, self.extract_type)

        # Cast to schema model
        if extracted_json is None:
            return None, None

        if not self.schema_model:
            raise ValueError(
                "GPTJSON failed to cast results into schema model. self.schema_model was unset."
            )

        # Allow pydantic to handle the validation
        if isinstance(extracted_json, list):
            model = get_args(self.schema_model)[0]
            return [model(**item) for item in extracted_json], fixed_payload
        else:
            return self.schema_model(**extracted_json), fixed_payload

    async def stream(
        self,
        messages: list[GPTMessage],
        max_response_tokens: int | None = None,
        format_variables: dict[str, Any] | None = None,
    ) -> AsyncGenerator[StreamingObject[SchemaType], None]:
        """
        See `run` for documentation. This method is an async generator wrapper around `run` that streams partial results
        instead of returning them all at once.

        :return: yields `StreamingObject[SchemaType]`s. 
        """
        if self.extract_type != ResponseType.DICTIONARY:
            raise NotImplementedError("For now, streaming is only supported for dictionary responses.")
        for field_type in self.schema_model.__annotations__.values():
            if field_type != str:
                raise NotImplementedError("For now, streaming is not supported for nested dictionary responses.")
            
        messages = [
            self.fill_message_template(message, format_variables or {})
            for message in messages
        ]

        # Most requests succeed on the first try but we wrap it locally here in case
        # there is some temporarily instability with the API. If there are longer periods
        # of instability, there should be system-wide retries in a daemon.
        backoff_request_submission = backoff.on_exception(
            backoff.expo,
            (RateLimitError, OpenAITimeout, APIConnectionError),
            max_tries=self.openai_max_retries,
            on_backoff=handle_backoff
        )(self.submit_request)

        raw_responses = await backoff_request_submission(messages, max_response_tokens=max_response_tokens, stream=True)

        previous_partial = None
        cumulative_response = ""
        async for raw_response in raw_responses:
            logger.debug(f"------- RAW RESPONSE ----------")
            logger.debug(raw_response)
            logger.debug(f"------- END RAW RESPONSE ----------")

            response = ChatCompletionChunk(**raw_response)

            if response.choices[0].delta.role is not None:
                # Ignore assistant role message
                continue
            if response.choices[0].finish_reason is not None:
                # Ignore finish message 
                continue
            
            cumulative_response += response.choices[0].delta.content
            
            partial_data, proposed_event = parse_streamed_json(cumulative_response)
            partial_response = prepare_streaming_object(self.schema_model, partial_data, previous_partial, proposed_event)

            if previous_partial is None or previous_partial.partial_obj != partial_response.partial_obj:
                yield partial_response
                previous_partial = partial_response
            
        
    def extract_json(self, completion_response, extract_type: ResponseType):
        """
        Assumes one main block of results, either list of dictionary

        """
        choices = completion_response["choices"]

        if not choices:
            logger.warning("No choices available, should report error...")
            return None, None

        full_response = choices[0]["message"]["content"]

        extracted_response = find_json_response(full_response, extract_type)
        if extracted_response is None:
            return None, None

        # Save the original response before we start modifying it
        fixed_response = extracted_response
        fixed_response, fixed_truncation = fix_truncated_json(fixed_response)
        fixed_response, fixed_bools = fix_bools(fixed_response)

        fixed_payload = FixTransforms(
            fixed_bools=fixed_bools,
            fixed_truncation=fixed_truncation,
        )

        try:
            return json_loads(fixed_response), fixed_payload
        except JSONDecodeError as e:
            logger.debug(f"Extracted: {extracted_response}")
            logger.debug(f"Did parse: {fixed_response}")
            logger.error(f"JSON decode error, likely malformed json input: {e}")
            return None, fixed_payload
    
    async def submit_request(
        self,
        messages: list[GPTMessage],
        max_response_tokens: int | None,
        stream: bool = False,
    ):
        logger.debug("------- START MESSAGE ----------")
        logger.debug(messages)
        logger.debug("------- END MESSAGE ----------")
        if self.auto_trim:
            messages = self.trim_messages(messages, self.max_tokens)

        optional_parameters = {}

        if max_response_tokens:
            optional_parameters["max_tokens"] = max_response_tokens

        return await openai.ChatCompletion.acreate(
            model=self.model,
            messages=[self.message_to_dict(message) for message in messages],
            temperature=self.temperature,
            timeout=self.timeout,
            api_key=self.api_key,
            stream=stream,
            **optional_parameters,
            **self.openai_arguments,
        )

    def fill_message_template(
        self, message: GPTMessage, format_variables: dict[str, Any]
    ):
        auto_format = {
            SCHEMA_PROMPT_TEMPLATE_KEY: self.schema_prompt,
        }

        # Regular quotes should passthrough to the next stage, except for our special keys
        content = message.content.replace("{", "{{").replace("}", "}}")
        for key in auto_format.keys():
            content = content.replace("{{" + key + "}}", "{" + key + "}")
        content = content.format(**auto_format)

        # We do this formatting in a separate pass so we can fill any template variables that might
        # have been left in the pydantic field typehints
        content = content.format(**format_variables)

        return replace(
            message,
            content=content,
        )

    def message_to_dict(self, message: GPTMessage):
        return {"role": message.role.value, "content": message.content}

    def trim_messages(self, messages: list[GPTMessage], n: int):
        """
        Returns a list of messages with a total token count less than n tokens,
        cropping the last message if needed.

        Args:
            messages (list): List of strings to be checked.
            n (int): The maximum number of tokens allowed.

        Returns:
            list: A list of messages with a total token count less than n tokens.
        """
        message_text = [message.content for message in messages]

        enc = encoding_for_model("gpt-4")
        filtered_messages = []
        current_token_count = 0
        original_token_count = sum(
            [len(enc.encode(message)) for message in message_text]
        )

        for message in message_text:
            tokens = enc.encode(message)
            message_token_count = len(tokens)

            if current_token_count + message_token_count < n:
                filtered_messages.append(message)
                current_token_count += message_token_count
            else:
                remaining_tokens = n - current_token_count
                if remaining_tokens > 0:
                    cropped_message = enc.decode(tokens[:remaining_tokens])
                    filtered_messages.append(cropped_message)
                current_token_count += remaining_tokens
                break

        # Recreate the messages with our new text
        new_messages = [
            replace(
                messages[i],
                content=content,
            )
            for i, content in enumerate(filtered_messages)
        ]

        # Log a copy of the message array if we have to crop it
        if current_token_count != original_token_count:
            logger.debug(
                f"Trimmed message from {original_token_count} to {current_token_count} tokens: {new_messages}",
            )
        else:
            logger.debug(
                f"Skipping trim ({original_token_count}) ({current_token_count})"
            )

        return new_messages

    def __class_getitem__(cls, item):
        cls._cls_schema_model = item
        return cls<|MERGE_RESOLUTION|>--- conflicted
+++ resolved
@@ -2,12 +2,16 @@
 from dataclasses import replace
 from json import loads as json_loads
 from json.decoder import JSONDecodeError
-<<<<<<< HEAD
-from typing import (Any, AsyncGenerator, Generic, List, Type, TypeVar,
-                    get_args, get_origin)
-=======
-from typing import Any, Generic, List, Type, TypeVar, get_args, get_origin
->>>>>>> 74e3d7f1
+from typing import (
+    Any,
+    AsyncGenerator,
+    Generic,
+    List,
+    Type,
+    TypeVar,
+    get_args,
+    get_origin,
+)
 
 import backoff
 import openai
@@ -16,25 +20,18 @@
 from pydantic import BaseModel
 from tiktoken import encoding_for_model
 
-<<<<<<< HEAD
-from gpt_json.models import (FixTransforms, GPTMessage, GPTModelVersion,
-                             ResponseType)
-from gpt_json.parsers import find_json_response
-from gpt_json.prompts import generate_schema_prompt
-from gpt_json.streaming import (StreamingObject, parse_streamed_json,
-                                prepare_streaming_object)
-from gpt_json.transformations import fix_bools, fix_truncated_json
-from gpt_json.types_oai import ChatCompletionChunk
-
-logger = logging.getLogger('my_logger')
-=======
 from gpt_json.models import FixTransforms, GPTMessage, GPTModelVersion, ResponseType
 from gpt_json.parsers import find_json_response
 from gpt_json.prompts import generate_schema_prompt
+from gpt_json.streaming import (
+    StreamingObject,
+    parse_streamed_json,
+    prepare_streaming_object,
+)
 from gpt_json.transformations import fix_bools, fix_truncated_json
+from gpt_json.types_oai import ChatCompletionChunk
 
 logger = logging.getLogger("gptjson_logger")
->>>>>>> 74e3d7f1
 handler = logging.StreamHandler()
 formatter = logging.Formatter("%(asctime)s - %(name)s - %(levelname)s - %(message)s")
 handler.setFormatter(formatter)
@@ -122,7 +119,7 @@
 
         self.schema_prompt = generate_schema_prompt(self.schema_model)
         self.api_key = api_key
-    
+
     async def run(
         self,
         messages: list[GPTMessage],
@@ -189,14 +186,18 @@
         See `run` for documentation. This method is an async generator wrapper around `run` that streams partial results
         instead of returning them all at once.
 
-        :return: yields `StreamingObject[SchemaType]`s. 
+        :return: yields `StreamingObject[SchemaType]`s.
         """
         if self.extract_type != ResponseType.DICTIONARY:
-            raise NotImplementedError("For now, streaming is only supported for dictionary responses.")
+            raise NotImplementedError(
+                "For now, streaming is only supported for dictionary responses."
+            )
         for field_type in self.schema_model.__annotations__.values():
             if field_type != str:
-                raise NotImplementedError("For now, streaming is not supported for nested dictionary responses.")
-            
+                raise NotImplementedError(
+                    "For now, streaming is not supported for nested dictionary responses."
+                )
+
         messages = [
             self.fill_message_template(message, format_variables or {})
             for message in messages
@@ -209,10 +210,12 @@
             backoff.expo,
             (RateLimitError, OpenAITimeout, APIConnectionError),
             max_tries=self.openai_max_retries,
-            on_backoff=handle_backoff
+            on_backoff=handle_backoff,
         )(self.submit_request)
 
-        raw_responses = await backoff_request_submission(messages, max_response_tokens=max_response_tokens, stream=True)
+        raw_responses = await backoff_request_submission(
+            messages, max_response_tokens=max_response_tokens, stream=True
+        )
 
         previous_partial = None
         cumulative_response = ""
@@ -227,19 +230,23 @@
                 # Ignore assistant role message
                 continue
             if response.choices[0].finish_reason is not None:
-                # Ignore finish message 
+                # Ignore finish message
                 continue
-            
+
             cumulative_response += response.choices[0].delta.content
-            
+
             partial_data, proposed_event = parse_streamed_json(cumulative_response)
-            partial_response = prepare_streaming_object(self.schema_model, partial_data, previous_partial, proposed_event)
-
-            if previous_partial is None or previous_partial.partial_obj != partial_response.partial_obj:
+            partial_response = prepare_streaming_object(
+                self.schema_model, partial_data, previous_partial, proposed_event
+            )
+
+            if (
+                previous_partial is None
+                or previous_partial.partial_obj != partial_response.partial_obj
+            ):
                 yield partial_response
                 previous_partial = partial_response
-            
-        
+
     def extract_json(self, completion_response, extract_type: ResponseType):
         """
         Assumes one main block of results, either list of dictionary
@@ -274,7 +281,7 @@
             logger.debug(f"Did parse: {fixed_response}")
             logger.error(f"JSON decode error, likely malformed json input: {e}")
             return None, fixed_payload
-    
+
     async def submit_request(
         self,
         messages: list[GPTMessage],
