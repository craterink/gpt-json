--- conflicted
+++ resolved
@@ -3,8 +3,7 @@
 
 from gpt_json.models import ResponseType
 from gpt_json.streaming import StreamEventEnum
-from gpt_json.transformations import (JsonFixEnum, fix_truncated_json,
-                                      is_truncated)
+from gpt_json.transformations import JsonFixEnum, fix_truncated_json, is_truncated
 
 
 def find_json_response(full_response, extract_type):
@@ -43,11 +42,4 @@
     else:
         extracted_str = extracted_response.group(0)
 
-<<<<<<< HEAD
-    return extracted_response
-
-
-    
-=======
-    return extracted_str
->>>>>>> 74e3d7f1
+    return extracted_str