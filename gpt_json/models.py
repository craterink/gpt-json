import sys
from dataclasses import dataclass
from enum import Enum, unique

<<<<<<< HEAD
from gpt_json.transformations import JsonFixEnum
=======
if sys.version_info >= (3, 11):
    from enum import StrEnum

    EnumSuper = StrEnum
else:
    EnumSuper = Enum
>>>>>>> 74e3d7f1


@unique
class ResponseType(EnumSuper):
    DICTIONARY = "DICTIONARY"
    LIST = "LIST"


@unique
class GPTMessageRole(EnumSuper):
    SYSTEM = "system"
    USER = "user"
    ASSISTANT = "assistant"


@unique
class GPTModelVersion(EnumSuper):
    GPT_3_5 = "gpt-3.5-turbo"
    GPT_4 = "gpt-4-0314"


@dataclass
class FixTransforms:
    """
    How a gpt payload was modified to be valid
    """
<<<<<<< HEAD
    fixed_truncation: JsonFixEnum | None = None
=======

    fixed_truncation: bool = False
>>>>>>> 74e3d7f1
    fixed_bools: bool = False


@dataclass
class GPTMessage:
    """
    A single message in the chat sequence
    """

    role: GPTMessageRole
    content: str<|MERGE_RESOLUTION|>--- conflicted
+++ resolved
@@ -2,16 +2,12 @@
 from dataclasses import dataclass
 from enum import Enum, unique
 
-<<<<<<< HEAD
-from gpt_json.transformations import JsonFixEnum
-=======
 if sys.version_info >= (3, 11):
     from enum import StrEnum
 
     EnumSuper = StrEnum
 else:
     EnumSuper = Enum
->>>>>>> 74e3d7f1
 
 
 @unique
@@ -33,17 +29,21 @@
     GPT_4 = "gpt-4-0314"
 
 
+@unique
+class JsonFixEnum(EnumSuper):
+    UNCLOSED_OBJECT = "unclosed_object"
+    UNCLOSED_KEY = "unclosed_key"
+    UNCLOSED_VALUE = "unclosed_value"
+    MISSING_VALUE = "missing_value"
+
+
 @dataclass
 class FixTransforms:
     """
     How a gpt payload was modified to be valid
     """
-<<<<<<< HEAD
+
     fixed_truncation: JsonFixEnum | None = None
-=======
-
-    fixed_truncation: bool = False
->>>>>>> 74e3d7f1
     fixed_bools: bool = False
 
 
